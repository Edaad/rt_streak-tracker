--- conflicted
+++ resolved
@@ -102,11 +102,7 @@
         return df
 
     def save_referrals_data(self, df):
-<<<<<<< HEAD
-        """Save referrals data to Google Sheets in canonical schema/order."""
-=======
-        """Save referrals data to Google Sheets using batch operations."""
->>>>>>> 2272223a
+        """Save referrals data to Google Sheets."""
         try:
             # Ensure correct columns/order
             if not set(self.headers).issubset(set(df.columns)):
@@ -117,28 +113,16 @@
 
             # Clear existing data and write headers + rows
             self.referrals_worksheet.clear()
-            self.referrals_worksheet.insert_row(self.headers, 1)
-
-<<<<<<< HEAD
+
+            # Add headers
+            headers = ["ReferredPlayer", "HandsPlayed", "ReferrerPlayer"]
+            self.referrals_worksheet.insert_row(headers, 1)
+
+            # Add data
             if not df.empty:
                 data = df.values.tolist()
-                # Bulk update for performance
-                cell_range = f"A2:E{len(data)+1}"
-                self.referrals_worksheet.update(cell_range, data)
-=======
-            # Prepare data for batch update
-            if not df.empty:
-                # Convert DataFrame to list of lists
-                headers = ["ReferredPlayer", "HandsPlayed", "ReferrerPlayer"]
-                data = [headers] + df.values.tolist()
-
-                # Single batch update instead of row-by-row
-                self.referrals_worksheet.update("A1", data)
-            else:
-                # Just add headers
-                headers = ["ReferredPlayer", "HandsPlayed", "ReferrerPlayer"]
-                self.referrals_worksheet.update("A1", [headers])
->>>>>>> 2272223a
+                for i, row in enumerate(data, start=2):
+                    self.referrals_worksheet.insert_row(row, i)
         except Exception as e:
             print(f"Error saving referrals data: {e}")
             raise e
